--- conflicted
+++ resolved
@@ -327,10 +327,10 @@
 
         lam = lambda: 0
         lam.a = 1
-        with pytest.raises(VarnameRetrievingError) as vrerr:
-            varname_module.nameof(test, lam.a)
-        assert str(vrerr.value) == ("Only variables should "
-                                    "be passed to nameof.")
+        self.assertEqual(
+            varname_module.nameof(test, lam.a),
+            ("test", "a"),
+        )
 
 
 def test_nameof_pytest_fail():
@@ -351,12 +351,6 @@
         lam.a = 1
         assert _bytecode_nameof(lam.a) == 'a'
 
-<<<<<<< HEAD
-    lam = lambda: 0
-    lam.a = 1
-    assert varname_module.nameof(test, lam.a) == ("test", "a")
-=======
->>>>>>> 69761249
 
 def test_class_property():
     class C:
